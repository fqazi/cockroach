#!/usr/bin/env bash

if [[ $EUID -eq 0 ]]; then
  echo "dev cannot be run as root or with sudo"
  exit 1
fi

set -euo pipefail

# Bump this counter to force rebuilding `dev` on all machines.
<<<<<<< HEAD
DEV_VERSION=67
=======
DEV_VERSION=66
>>>>>>> 4b810d91

THIS_DIR=$(cd "$(dirname "$0")" && pwd)
BINARY_DIR=$THIS_DIR/bin/dev-versions
BINARY_PATH=$BINARY_DIR/dev.$DEV_VERSION

if [[ -f "$BINARY_PATH" && ! -z "${DEV_FORCE_REBUILD-}" ]]; then
    rm "$BINARY_PATH"
fi

if [[ ! -f "$BINARY_PATH" ]]; then
    echo "$BINARY_PATH not found, building..."
    mkdir -p $BINARY_DIR
    bazel build //pkg/cmd/dev --//build/toolchains:nogo_disable_flag --remote_cache=
    cp $(bazel info bazel-bin --//build/toolchains:nogo_disable_flag)/pkg/cmd/dev/dev_/dev $BINARY_PATH
    # The Bazel-built binary won't have write permissions.
    chmod a+w $BINARY_PATH
fi

cd $THIS_DIR
exec $BINARY_PATH "$@"<|MERGE_RESOLUTION|>--- conflicted
+++ resolved
@@ -8,11 +8,7 @@
 set -euo pipefail
 
 # Bump this counter to force rebuilding `dev` on all machines.
-<<<<<<< HEAD
 DEV_VERSION=67
-=======
-DEV_VERSION=66
->>>>>>> 4b810d91
 
 THIS_DIR=$(cd "$(dirname "$0")" && pwd)
 BINARY_DIR=$THIS_DIR/bin/dev-versions
